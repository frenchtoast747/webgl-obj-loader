(function (window, document, undefined) {
  'use strict';
  // Thanks to CMS for the startsWith function
  // http://stackoverflow.com/questions/646628/javascript-startswith/646643#646643
  if (typeof String.prototype.startsWith !== 'function') {
    String.prototype.startsWith = function (str) {
      return this.slice(0, str.length) === str;
    };
  }
  var OBJ = {};
  window.OBJ = OBJ;

  /**
   * The main Mesh class. The constructor will parse through the OBJ file data
   * and collect the vertex, vertex normal, texture, and face information. This
   * information can then be used later on when creating your VBOs. See
   * OBJ.initMeshBuffers for an example of how to use the newly created Mesh
   *
   * @class Mesh
   * @constructor
   *
   * @param {String} objectData a string representation of an OBJ file with newlines preserved.
   */
  OBJ.Mesh = function (objectData) {
    /*
     The OBJ file format does a sort of compression when saving a model in a
     program like Blender. There are at least 3 sections (4 including textures)
     within the file. Each line in a section begins with the same string:
       * 'v': indicates vertex section
       * 'vn': indicates vertex normal section
       * 'f': indicates the faces section
       * 'vt': indicates vertex texture section (if textures were used on the model)
     Each of the above sections (except for the faces section) is a list/set of
     unique vertices.

     Each line of the faces section contains a list of
     (vertex, [texture], normal) groups
     Some examples:
         // the texture index is optional, both formats are possible for models
         // without a texture applied
         f 1/25 18/46 12/31
         f 1//25 18//46 12//31

         // A 3 vertex face with texture indices
         f 16/92/11 14/101/22 1/69/1

         // A 4 vertex face
         f 16/92/11 40/109/40 38/114/38 14/101/22

     The first two lines are examples of a 3 vertex face without a texture applied.
     The second is an example of a 3 vertex face with a texture applied.
     The third is an example of a 4 vertex face. Note: a face can contain N
     number of vertices.

     Each number that appears in one of the groups is a 1-based index
     corresponding to an item from the other sections (meaning that indexing
     starts at one and *not* zero).

     For example:
         `f 16/92/11` is saying to
           - take the 16th element from the [v] vertex array
           - take the 92nd element from the [vt] texture array
           - take the 11th element from the [vn] normal array
         and together they make a unique vertex.
     Using all 3+ unique Vertices from the face line will produce a polygon.

     Now, you could just go through the OBJ file and create a new vertex for
     each face line and WebGL will draw what appears to be the same model.
     However, vertices will be overlapped and duplicated all over the place.

     Consider a cube in 3D space centered about the origin and each side is
     2 units long. The front face (with the positive Z-axis pointing towards
     you) would have a Top Right vertex (looking orthogonal to its normal)
     mapped at (1,1,1) The right face would have a Top Left vertex (looking
     orthogonal to its normal) at (1,1,1) and the top face would have a Bottom
     Right vertex (looking orthogonal to its normal) at (1,1,1). Each face
     has a vertex at the same coordinates, however, three distinct vertices
     will be drawn at the same spot.

     To solve the issue of duplicate Vertices (the `(vertex, [texture], normal)`
     groups), while iterating through the face lines, when a group is encountered
     the whole group string ('16/92/11') is checked to see if it exists in the
     packed.hashindices object, and if it doesn't, the indices it specifies
     are used to look up each attribute in the corresponding attribute arrays
     already created. The values are then copied to the corresponding unpacked
     array (flattened to play nice with WebGL's ELEMENT_ARRAY_BUFFER indexing),
     the group string is added to the hashindices set and the current unpacked
     index is used as this hashindices value so that the group of elements can
     be reused. The unpacked index is incremented. If the group string already
     exists in the hashindices object, its corresponding value is the index of
     that group and is appended to the unpacked indices array.
     */
    var verts = [], vertNormals = [], textures = [], unpacked = {};
    // unpacking stuff
    unpacked.verts = [];
    unpacked.norms = [];
    unpacked.textures = [];
    unpacked.hashindices = {};
    unpacked.indices = [];
    unpacked.index = 0;
    // array of lines separated by the newline
    var lines = objectData.split('\n'), i;
    for (i = 0; i < lines.length; i++) {
      // if this is a vertex
      var line = lines[i].trim();
      if (line.startsWith('v ')) {
        line = line.split(/\s+/);
        line.shift();
        verts.push(line[0]);
        verts.push(line[1]);
        verts.push(line[2]);
      } else if (line.startsWith('vn')) {
        // if this is a vertex normal
        line = line.split(/\s+/);
        line.shift();
        vertNormals.push(line[0]);
        vertNormals.push(line[1]);
        vertNormals.push(line[2]);
      } else if (line.startsWith('vt')) {
        // if this is a texture
        line = line.split(/\s+/);
        line.shift();
        textures.push(line[0]);
        textures.push(line[1]);
      } else if (line.startsWith('f ')) {
        // if this is a face
        /*
        split this face into an array of vertex groups
        for example:
           f 16/92/11 14/101/22 1/69/1
        becomes:
          ['16/92/11', '14/101/22', '1/69/1'];
        */
        line = line.split(/\s+/);
        line.shift();
        var quad = false;
        for (var j=0; j<line.length; j++){
            // Triangulating quads
            // quad: 'f v0/t0/vn0 v1/t1/vn1 v2/t2/vn2 v3/t3/vn3/'
            // corresponding triangles:
            //      'f v0/t0/vn0 v1/t1/vn1 v2/t2/vn2'
            //      'f v2/t2/vn2 v3/t3/vn3 v0/t0/vn0'
            if(j === 3 && !quad) {
                // add v2/t2/vn2 in again before continuing to 3
                j = 2;
                quad = true;
            }
            if(line[j] in unpacked.hashindices){
                unpacked.indices.push(unpacked.hashindices[line[j]]);
            }
            else{
                /*
                Each element of the face line array is a vertex which has its
                attributes delimited by a forward slash. This will separate
                each attribute into another array:
                    '19/92/11'
                becomes:
                    vertex = ['19', '92', '11'];
                where
                    vertex[0] is the vertex index
                    vertex[1] is the texture index
                    vertex[2] is the normal index
                 Think of faces having Vertices which are comprised of the
                 attributes location (v), texture (vt), and normal (vn).
                 */
                var vertex = line[ j ].split( '/' );
                /*
                 The verts, textures, and vertNormals arrays each contain a
                 flattend array of coordinates.

                 Because it gets confusing by referring to vertex and then
                 vertex (both are different in my descriptions) I will explain
                 what's going on using the vertexNormals array:

                 vertex[2] will contain the one-based index of the vertexNormals
                 section (vn). One is subtracted from this index number to play
                 nice with javascript's zero-based array indexing.

                 Because vertexNormal is a flattened array of x, y, z values,
                 simple pointer arithmetic is used to skip to the start of the
                 vertexNormal, then the offset is added to get the correct
                 component: +0 is x, +1 is y, +2 is z.

                 This same process is repeated for verts and textures.
                 */
                // vertex position
                unpacked.verts.push(verts[(vertex[0] - 1) * 3 + 0]);
                unpacked.verts.push(verts[(vertex[0] - 1) * 3 + 1]);
                unpacked.verts.push(verts[(vertex[0] - 1) * 3 + 2]);
                // vertex textures
                unpacked.textures.push(textures[(vertex[1] - 1) * 2 + 0]);
                unpacked.textures.push(textures[(vertex[1] - 1) * 2 + 1]);
                // vertex normals
                unpacked.norms.push(vertNormals[(vertex[2] - 1) * 3 + 0]);
                unpacked.norms.push(vertNormals[(vertex[2] - 1) * 3 + 1]);
                unpacked.norms.push(vertNormals[(vertex[2] - 1) * 3 + 2]);
                // add the newly created vertex to the list of indices
                unpacked.hashindices[line[j]] = unpacked.index;
                unpacked.indices.push(unpacked.index);
                // increment the counter
                unpacked.index += 1;
            }
            if(j === 3 && quad) {
                // add v0/t0/vn0 onto the second triangle
                unpacked.indices.push( unpacked.hashindices[line[0]]);
            }
        }
      }
    }
    this.vertices = unpacked.verts;
    this.vertexNormals = unpacked.norms;
    this.textures = unpacked.textures;
    this.indices = unpacked.indices;
  }

  var Ajax = function(){
    // this is just a helper class to ease ajax calls
    var _this = this;
    this.xmlhttp = new XMLHttpRequest();

    this.get = function(url, callback){
      _this.xmlhttp.onreadystatechange = function(){
        if(_this.xmlhttp.readyState === 4){
          callback(_this.xmlhttp.responseText, _this.xmlhttp.status);
        }
      };
      _this.xmlhttp.open('GET', url, true);
      _this.xmlhttp.send();
    }
  };

  /**
   * Takes in an object of `mesh_name`, `'/url/to/OBJ/file'` pairs and a callback
   * function. Each OBJ file will be ajaxed in and automatically converted to
   * an OBJ.Mesh. When all files have successfully downloaded the callback
   * function provided will be called and passed in an object containing
   * the newly created meshes.
   *
   * **Note:** In order to use this function as a way to download meshes, a
   * webserver of some sort must be used.
   *
   * @param {Object} nameAndURLs an object where the key is the name of the mesh and the value is the url to that mesh's OBJ file
   *
   * @param {Function} completionCallback should contain a function that will take one parameter: an object array where the keys will be the unique object name and the value will be a Mesh object
   *
   * @param {Object} meshes In case other meshes are loaded separately or if a previously declared variable is desired to be used, pass in a (possibly empty) json object of the pattern: { '<mesh_name>': OBJ.Mesh }
   *
   */
  OBJ.downloadMeshes = function (nameAndURLs, completionCallback, meshes){
    // the total number of meshes. this is used to implement "blocking"
    var semaphore = Object.keys(nameAndURLs).length;
    // if error is true, an alert will given
    var error = false;
    // this is used to check if all meshes have been downloaded
    // if meshes is supplied, then it will be populated, otherwise
    // a new object is created. this will be passed into the completionCallback
    if(meshes === undefined) meshes = {};
    // loop over the mesh_name,url key,value pairs
    for(var mesh_name in nameAndURLs){
      if(nameAndURLs.hasOwnProperty(mesh_name)){
        new Ajax().get(nameAndURLs[mesh_name], (function(name) {
          return function (data, status) {
            if (status === 200) {
              meshes[name] = new OBJ.Mesh(data);
            }
            else {
              error = true;
              console.error('An error has occurred and the mesh "' +
                name + '" could not be downloaded.');
            }
            // the request has finished, decrement the counter
            semaphore--;
            if (semaphore === 0) {
              if (error) {
                // if an error has occurred, the user is notified here and the
                // callback is not called
                console.error('An error has occurred and one or meshes has not been ' +
                  'downloaded. The execution of the script has terminated.');
                throw '';
              }
              // there haven't been any errors in retrieving the meshes
              // call the callback
              completionCallback(meshes);
            }
          }
        })(mesh_name));
      }
    }
  };

  var _buildBuffer = function( gl, type, data, itemSize ){
    var buffer = gl.createBuffer();
    var arrayView = type === gl.ARRAY_BUFFER ? Float32Array : Uint16Array;
    gl.bindBuffer(type, buffer);
    gl.bufferData(type, new arrayView(data), gl.STATIC_DRAW);
    buffer.itemSize = itemSize;
    buffer.numItems = data.length / itemSize;
    return buffer;
  }

  /**
   * Takes in the WebGL context and a Mesh, then creates and appends the buffers
   * to the mesh object as attributes.
   *
   * @param {WebGLRenderingContext} gl the `canvas.getContext('webgl')` context instance
   * @param {Mesh} mesh a single `OBJ.Mesh` instance
   *
   * The newly created mesh attributes are:
   *
   * Attrbute | Description
   * :--- | ---
   * **normalBuffer**       |contains the model&#39;s Vertex Normals
   * normalBuffer.itemSize  |set to 3 items
   * normalBuffer.numItems  |the total number of vertex normals
   * |
   * **textureBuffer**      |contains the model&#39;s Texture Coordinates
   * textureBuffer.itemSize |set to 2 items
   * textureBuffer.numItems |the number of texture coordinates
   * |
   * **vertexBuffer**       |contains the model&#39;s Vertex Position Coordinates (does not include w)
   * vertexBuffer.itemSize  |set to 3 items
   * vertexBuffer.numItems  |the total number of vertices
   * |
   * **indexBuffer**        |contains the indices of the faces
   * indexBuffer.itemSize   |is set to 1
   * indexBuffer.numItems   |the total number of indices
   *
   * A simple example (a lot of steps are missing, so don't copy and paste):
   *
   *     var gl   = canvas.getContext('webgl'),
   *         mesh = OBJ.Mesh(obj_file_data);
   *     // compile the shaders and create a shader program
   *     var shaderProgram = gl.createProgram();
   *     // compilation stuff here
   *     ...
   *     // make sure you have vertex, vertex normal, and texture coordinate
   *     // attributes located in your shaders and attach them to the shader program
   *     shaderProgram.vertexPositionAttribute = gl.getAttribLocation(shaderProgram, "aVertexPosition");
   *     gl.enableVertexAttribArray(shaderProgram.vertexPositionAttribute);
   *
   *     shaderProgram.vertexNormalAttribute = gl.getAttribLocation(shaderProgram, "aVertexNormal");
   *     gl.enableVertexAttribArray(shaderProgram.vertexNormalAttribute);
   *
   *     shaderProgram.textureCoordAttribute = gl.getAttribLocation(shaderProgram, "aTextureCoord");
   *     gl.enableVertexAttribArray(shaderProgram.textureCoordAttribute);
   *
   *     // create and initialize the vertex, vertex normal, and texture coordinate buffers
   *     // and save on to the mesh object
   *     OBJ.initMeshBuffers(gl, mesh);
   *
   *     // now to render the mesh
   *     gl.bindBuffer(gl.ARRAY_BUFFER, mesh.vertexBuffer);
   *     gl.vertexAttribPointer(shaderProgram.vertexPositionAttribute, mesh.vertexBuffer.itemSize, gl.FLOAT, false, 0, 0);
   *
   *     gl.bindBuffer(gl.ARRAY_BUFFER, mesh.textureBuffer);
   *     gl.vertexAttribPointer(shaderProgram.textureCoordAttribute, mesh.textureBuffer.itemSize, gl.FLOAT, false, 0, 0);
   *
   *     gl.bindBuffer(gl.ARRAY_BUFFER, mesh.normalBuffer);
   *     gl.vertexAttribPointer(shaderProgram.vertexNormalAttribute, mesh.normalBuffer.itemSize, gl.FLOAT, false, 0, 0);
   *
   *     gl.bindBuffer(gl.ELEMENT_ARRAY_BUFFER, model.mesh.indexBuffer);
   *     gl.drawElements(gl.TRIANGLES, model.mesh.indexBuffer.numItems, gl.UNSIGNED_SHORT, 0);
   */
  OBJ.initMeshBuffers = function( gl, mesh ){
    mesh.normalBuffer = _buildBuffer(gl, gl.ARRAY_BUFFER, mesh.vertexNormals, 3);
    mesh.textureBuffer = _buildBuffer(gl, gl.ARRAY_BUFFER, mesh.textures, 2);
    mesh.vertexBuffer = _buildBuffer(gl, gl.ARRAY_BUFFER, mesh.vertices, 3);
    mesh.indexBuffer = _buildBuffer(gl, gl.ELEMENT_ARRAY_BUFFER, mesh.indices, 1);
  }
<<<<<<< HEAD

  OBJ.deleteMeshBuffers = function( gl, mesh ){
    gl.deleteBuffer(mesh.normalBuffer);
    gl.deleteBuffer(mesh.textureBuffer);
    gl.deleteBuffer(mesh.vertexBuffer);
    gl.deleteBuffer(mesh.indexBuffer);
  }
=======
>>>>>>> 1db8eb32
})(this, document);
<|MERGE_RESOLUTION|>--- conflicted
+++ resolved
@@ -1,380 +1,378 @@
-(function (window, document, undefined) {
-  'use strict';
-  // Thanks to CMS for the startsWith function
-  // http://stackoverflow.com/questions/646628/javascript-startswith/646643#646643
-  if (typeof String.prototype.startsWith !== 'function') {
-    String.prototype.startsWith = function (str) {
-      return this.slice(0, str.length) === str;
-    };
-  }
-  var OBJ = {};
-  window.OBJ = OBJ;
+(function (window, document, undefined) {
+  'use strict';
+  // Thanks to CMS for the startsWith function
+  // http://stackoverflow.com/questions/646628/javascript-startswith/646643#646643
+  if (typeof String.prototype.startsWith !== 'function') {
+    String.prototype.startsWith = function (str) {
+      return this.slice(0, str.length) === str;
+    };
+  }
+  var OBJ = {};
+  window.OBJ = OBJ;
+
+  /**
+   * The main Mesh class. The constructor will parse through the OBJ file data
+   * and collect the vertex, vertex normal, texture, and face information. This
+   * information can then be used later on when creating your VBOs. See
+   * OBJ.initMeshBuffers for an example of how to use the newly created Mesh
+   *
+   * @class Mesh
+   * @constructor
+   *
+   * @param {String} objectData a string representation of an OBJ file with newlines preserved.
+   */
+  OBJ.Mesh = function (objectData) {
+    /*
+     The OBJ file format does a sort of compression when saving a model in a
+     program like Blender. There are at least 3 sections (4 including textures)
+     within the file. Each line in a section begins with the same string:
+       * 'v': indicates vertex section
+       * 'vn': indicates vertex normal section
+       * 'f': indicates the faces section
+       * 'vt': indicates vertex texture section (if textures were used on the model)
+     Each of the above sections (except for the faces section) is a list/set of
+     unique vertices.
+
+     Each line of the faces section contains a list of
+     (vertex, [texture], normal) groups
+     Some examples:
+         // the texture index is optional, both formats are possible for models
+         // without a texture applied
+         f 1/25 18/46 12/31
+         f 1//25 18//46 12//31
+
+         // A 3 vertex face with texture indices
+         f 16/92/11 14/101/22 1/69/1
+
+         // A 4 vertex face
+         f 16/92/11 40/109/40 38/114/38 14/101/22
+
+     The first two lines are examples of a 3 vertex face without a texture applied.
+     The second is an example of a 3 vertex face with a texture applied.
+     The third is an example of a 4 vertex face. Note: a face can contain N
+     number of vertices.
+
+     Each number that appears in one of the groups is a 1-based index
+     corresponding to an item from the other sections (meaning that indexing
+     starts at one and *not* zero).
+
+     For example:
+         `f 16/92/11` is saying to
+           - take the 16th element from the [v] vertex array
+           - take the 92nd element from the [vt] texture array
+           - take the 11th element from the [vn] normal array
+         and together they make a unique vertex.
+     Using all 3+ unique Vertices from the face line will produce a polygon.
+
+     Now, you could just go through the OBJ file and create a new vertex for
+     each face line and WebGL will draw what appears to be the same model.
+     However, vertices will be overlapped and duplicated all over the place.
+
+     Consider a cube in 3D space centered about the origin and each side is
+     2 units long. The front face (with the positive Z-axis pointing towards
+     you) would have a Top Right vertex (looking orthogonal to its normal)
+     mapped at (1,1,1) The right face would have a Top Left vertex (looking
+     orthogonal to its normal) at (1,1,1) and the top face would have a Bottom
+     Right vertex (looking orthogonal to its normal) at (1,1,1). Each face
+     has a vertex at the same coordinates, however, three distinct vertices
+     will be drawn at the same spot.
+
+     To solve the issue of duplicate Vertices (the `(vertex, [texture], normal)`
+     groups), while iterating through the face lines, when a group is encountered
+     the whole group string ('16/92/11') is checked to see if it exists in the
+     packed.hashindices object, and if it doesn't, the indices it specifies
+     are used to look up each attribute in the corresponding attribute arrays
+     already created. The values are then copied to the corresponding unpacked
+     array (flattened to play nice with WebGL's ELEMENT_ARRAY_BUFFER indexing),
+     the group string is added to the hashindices set and the current unpacked
+     index is used as this hashindices value so that the group of elements can
+     be reused. The unpacked index is incremented. If the group string already
+     exists in the hashindices object, its corresponding value is the index of
+     that group and is appended to the unpacked indices array.
+     */
+    var verts = [], vertNormals = [], textures = [], unpacked = {};
+    // unpacking stuff
+    unpacked.verts = [];
+    unpacked.norms = [];
+    unpacked.textures = [];
+    unpacked.hashindices = {};
+    unpacked.indices = [];
+    unpacked.index = 0;
+    // array of lines separated by the newline
+    var lines = objectData.split('\n'), i;
+    for (i = 0; i < lines.length; i++) {
+      // if this is a vertex
+      var line = lines[i].trim();
+      if (line.startsWith('v ')) {
+        line = line.split(/\s+/);
+        line.shift();
+        verts.push(line[0]);
+        verts.push(line[1]);
+        verts.push(line[2]);
+      } else if (line.startsWith('vn')) {
+        // if this is a vertex normal
+        line = line.split(/\s+/);
+        line.shift();
+        vertNormals.push(line[0]);
+        vertNormals.push(line[1]);
+        vertNormals.push(line[2]);
+      } else if (line.startsWith('vt')) {
+        // if this is a texture
+        line = line.split(/\s+/);
+        line.shift();
+        textures.push(line[0]);
+        textures.push(line[1]);
+      } else if (line.startsWith('f ')) {
+        // if this is a face
+        /*
+        split this face into an array of vertex groups
+        for example:
+           f 16/92/11 14/101/22 1/69/1
+        becomes:
+          ['16/92/11', '14/101/22', '1/69/1'];
+        */
+        line = line.split(/\s+/);
+        line.shift();
+        var quad = false;
+        for (var j=0; j<line.length; j++){
+            // Triangulating quads
+            // quad: 'f v0/t0/vn0 v1/t1/vn1 v2/t2/vn2 v3/t3/vn3/'
+            // corresponding triangles:
+            //      'f v0/t0/vn0 v1/t1/vn1 v2/t2/vn2'
+            //      'f v2/t2/vn2 v3/t3/vn3 v0/t0/vn0'
+            if(j === 3 && !quad) {
+                // add v2/t2/vn2 in again before continuing to 3
+                j = 2;
+                quad = true;
+            }
+            if(line[j] in unpacked.hashindices){
+                unpacked.indices.push(unpacked.hashindices[line[j]]);
+            }
+            else{
+                /*
+                Each element of the face line array is a vertex which has its
+                attributes delimited by a forward slash. This will separate
+                each attribute into another array:
+                    '19/92/11'
+                becomes:
+                    vertex = ['19', '92', '11'];
+                where
+                    vertex[0] is the vertex index
+                    vertex[1] is the texture index
+                    vertex[2] is the normal index
+                 Think of faces having Vertices which are comprised of the
+                 attributes location (v), texture (vt), and normal (vn).
+                 */
+                var vertex = line[ j ].split( '/' );
+                /*
+                 The verts, textures, and vertNormals arrays each contain a
+                 flattend array of coordinates.
+
+                 Because it gets confusing by referring to vertex and then
+                 vertex (both are different in my descriptions) I will explain
+                 what's going on using the vertexNormals array:
+
+                 vertex[2] will contain the one-based index of the vertexNormals
+                 section (vn). One is subtracted from this index number to play
+                 nice with javascript's zero-based array indexing.
+
+                 Because vertexNormal is a flattened array of x, y, z values,
+                 simple pointer arithmetic is used to skip to the start of the
+                 vertexNormal, then the offset is added to get the correct
+                 component: +0 is x, +1 is y, +2 is z.
+
+                 This same process is repeated for verts and textures.
+                 */
+                // vertex position
+                unpacked.verts.push(verts[(vertex[0] - 1) * 3 + 0]);
+                unpacked.verts.push(verts[(vertex[0] - 1) * 3 + 1]);
+                unpacked.verts.push(verts[(vertex[0] - 1) * 3 + 2]);
+                // vertex textures
+                unpacked.textures.push(textures[(vertex[1] - 1) * 2 + 0]);
+                unpacked.textures.push(textures[(vertex[1] - 1) * 2 + 1]);
+                // vertex normals
+                unpacked.norms.push(vertNormals[(vertex[2] - 1) * 3 + 0]);
+                unpacked.norms.push(vertNormals[(vertex[2] - 1) * 3 + 1]);
+                unpacked.norms.push(vertNormals[(vertex[2] - 1) * 3 + 2]);
+                // add the newly created vertex to the list of indices
+                unpacked.hashindices[line[j]] = unpacked.index;
+                unpacked.indices.push(unpacked.index);
+                // increment the counter
+                unpacked.index += 1;
+            }
+            if(j === 3 && quad) {
+                // add v0/t0/vn0 onto the second triangle
+                unpacked.indices.push( unpacked.hashindices[line[0]]);
+            }
+        }
+      }
+    }
+    this.vertices = unpacked.verts;
+    this.vertexNormals = unpacked.norms;
+    this.textures = unpacked.textures;
+    this.indices = unpacked.indices;
+  }
+
+  var Ajax = function(){
+    // this is just a helper class to ease ajax calls
+    var _this = this;
+    this.xmlhttp = new XMLHttpRequest();
+
+    this.get = function(url, callback){
+      _this.xmlhttp.onreadystatechange = function(){
+        if(_this.xmlhttp.readyState === 4){
+          callback(_this.xmlhttp.responseText, _this.xmlhttp.status);
+        }
+      };
+      _this.xmlhttp.open('GET', url, true);
+      _this.xmlhttp.send();
+    }
+  };
+
+  /**
+   * Takes in an object of `mesh_name`, `'/url/to/OBJ/file'` pairs and a callback
+   * function. Each OBJ file will be ajaxed in and automatically converted to
+   * an OBJ.Mesh. When all files have successfully downloaded the callback
+   * function provided will be called and passed in an object containing
+   * the newly created meshes.
+   *
+   * **Note:** In order to use this function as a way to download meshes, a
+   * webserver of some sort must be used.
+   *
+   * @param {Object} nameAndURLs an object where the key is the name of the mesh and the value is the url to that mesh's OBJ file
+   *
+   * @param {Function} completionCallback should contain a function that will take one parameter: an object array where the keys will be the unique object name and the value will be a Mesh object
+   *
+   * @param {Object} meshes In case other meshes are loaded separately or if a previously declared variable is desired to be used, pass in a (possibly empty) json object of the pattern: { '<mesh_name>': OBJ.Mesh }
+   *
+   */
+  OBJ.downloadMeshes = function (nameAndURLs, completionCallback, meshes){
+    // the total number of meshes. this is used to implement "blocking"
+    var semaphore = Object.keys(nameAndURLs).length;
+    // if error is true, an alert will given
+    var error = false;
+    // this is used to check if all meshes have been downloaded
+    // if meshes is supplied, then it will be populated, otherwise
+    // a new object is created. this will be passed into the completionCallback
+    if(meshes === undefined) meshes = {};
+    // loop over the mesh_name,url key,value pairs
+    for(var mesh_name in nameAndURLs){
+      if(nameAndURLs.hasOwnProperty(mesh_name)){
+        new Ajax().get(nameAndURLs[mesh_name], (function(name) {
+          return function (data, status) {
+            if (status === 200) {
+              meshes[name] = new OBJ.Mesh(data);
+            }
+            else {
+              error = true;
+              console.error('An error has occurred and the mesh "' +
+                name + '" could not be downloaded.');
+            }
+            // the request has finished, decrement the counter
+            semaphore--;
+            if (semaphore === 0) {
+              if (error) {
+                // if an error has occurred, the user is notified here and the
+                // callback is not called
+                console.error('An error has occurred and one or meshes has not been ' +
+                  'downloaded. The execution of the script has terminated.');
+                throw '';
+              }
+              // there haven't been any errors in retrieving the meshes
+              // call the callback
+              completionCallback(meshes);
+            }
+          }
+        })(mesh_name));
+      }
+    }
+  };
+
+  var _buildBuffer = function( gl, type, data, itemSize ){
+    var buffer = gl.createBuffer();
+    var arrayView = type === gl.ARRAY_BUFFER ? Float32Array : Uint16Array;
+    gl.bindBuffer(type, buffer);
+    gl.bufferData(type, new arrayView(data), gl.STATIC_DRAW);
+    buffer.itemSize = itemSize;
+    buffer.numItems = data.length / itemSize;
+    return buffer;
+  }
+
+  /**
+   * Takes in the WebGL context and a Mesh, then creates and appends the buffers
+   * to the mesh object as attributes.
+   *
+   * @param {WebGLRenderingContext} gl the `canvas.getContext('webgl')` context instance
+   * @param {Mesh} mesh a single `OBJ.Mesh` instance
+   *
+   * The newly created mesh attributes are:
+   *
+   * Attrbute | Description
+   * :--- | ---
+   * **normalBuffer**       |contains the model&#39;s Vertex Normals
+   * normalBuffer.itemSize  |set to 3 items
+   * normalBuffer.numItems  |the total number of vertex normals
+   * |
+   * **textureBuffer**      |contains the model&#39;s Texture Coordinates
+   * textureBuffer.itemSize |set to 2 items
+   * textureBuffer.numItems |the number of texture coordinates
+   * |
+   * **vertexBuffer**       |contains the model&#39;s Vertex Position Coordinates (does not include w)
+   * vertexBuffer.itemSize  |set to 3 items
+   * vertexBuffer.numItems  |the total number of vertices
+   * |
+   * **indexBuffer**        |contains the indices of the faces
+   * indexBuffer.itemSize   |is set to 1
+   * indexBuffer.numItems   |the total number of indices
+   *
+   * A simple example (a lot of steps are missing, so don't copy and paste):
+   *
+   *     var gl   = canvas.getContext('webgl'),
+   *         mesh = OBJ.Mesh(obj_file_data);
+   *     // compile the shaders and create a shader program
+   *     var shaderProgram = gl.createProgram();
+   *     // compilation stuff here
+   *     ...
+   *     // make sure you have vertex, vertex normal, and texture coordinate
+   *     // attributes located in your shaders and attach them to the shader program
+   *     shaderProgram.vertexPositionAttribute = gl.getAttribLocation(shaderProgram, "aVertexPosition");
+   *     gl.enableVertexAttribArray(shaderProgram.vertexPositionAttribute);
+   *
+   *     shaderProgram.vertexNormalAttribute = gl.getAttribLocation(shaderProgram, "aVertexNormal");
+   *     gl.enableVertexAttribArray(shaderProgram.vertexNormalAttribute);
+   *
+   *     shaderProgram.textureCoordAttribute = gl.getAttribLocation(shaderProgram, "aTextureCoord");
+   *     gl.enableVertexAttribArray(shaderProgram.textureCoordAttribute);
+   *
+   *     // create and initialize the vertex, vertex normal, and texture coordinate buffers
+   *     // and save on to the mesh object
+   *     OBJ.initMeshBuffers(gl, mesh);
+   *
+   *     // now to render the mesh
+   *     gl.bindBuffer(gl.ARRAY_BUFFER, mesh.vertexBuffer);
+   *     gl.vertexAttribPointer(shaderProgram.vertexPositionAttribute, mesh.vertexBuffer.itemSize, gl.FLOAT, false, 0, 0);
+   *
+   *     gl.bindBuffer(gl.ARRAY_BUFFER, mesh.textureBuffer);
+   *     gl.vertexAttribPointer(shaderProgram.textureCoordAttribute, mesh.textureBuffer.itemSize, gl.FLOAT, false, 0, 0);
+   *
+   *     gl.bindBuffer(gl.ARRAY_BUFFER, mesh.normalBuffer);
+   *     gl.vertexAttribPointer(shaderProgram.vertexNormalAttribute, mesh.normalBuffer.itemSize, gl.FLOAT, false, 0, 0);
+   *
+   *     gl.bindBuffer(gl.ELEMENT_ARRAY_BUFFER, model.mesh.indexBuffer);
+   *     gl.drawElements(gl.TRIANGLES, model.mesh.indexBuffer.numItems, gl.UNSIGNED_SHORT, 0);
+   */
+  OBJ.initMeshBuffers = function( gl, mesh ){
+    mesh.normalBuffer = _buildBuffer(gl, gl.ARRAY_BUFFER, mesh.vertexNormals, 3);
+    mesh.textureBuffer = _buildBuffer(gl, gl.ARRAY_BUFFER, mesh.textures, 2);
+    mesh.vertexBuffer = _buildBuffer(gl, gl.ARRAY_BUFFER, mesh.vertices, 3);
+    mesh.indexBuffer = _buildBuffer(gl, gl.ELEMENT_ARRAY_BUFFER, mesh.indices, 1);
+  }
+
+  OBJ.deleteMeshBuffers = function( gl, mesh ){
+    gl.deleteBuffer(mesh.normalBuffer);
+    gl.deleteBuffer(mesh.textureBuffer);
+    gl.deleteBuffer(mesh.vertexBuffer);
+    gl.deleteBuffer(mesh.indexBuffer);
+  }
 
-  /**
-   * The main Mesh class. The constructor will parse through the OBJ file data
-   * and collect the vertex, vertex normal, texture, and face information. This
-   * information can then be used later on when creating your VBOs. See
-   * OBJ.initMeshBuffers for an example of how to use the newly created Mesh
-   *
-   * @class Mesh
-   * @constructor
-   *
-   * @param {String} objectData a string representation of an OBJ file with newlines preserved.
-   */
-  OBJ.Mesh = function (objectData) {
-    /*
-     The OBJ file format does a sort of compression when saving a model in a
-     program like Blender. There are at least 3 sections (4 including textures)
-     within the file. Each line in a section begins with the same string:
-       * 'v': indicates vertex section
-       * 'vn': indicates vertex normal section
-       * 'f': indicates the faces section
-       * 'vt': indicates vertex texture section (if textures were used on the model)
-     Each of the above sections (except for the faces section) is a list/set of
-     unique vertices.
-
-     Each line of the faces section contains a list of
-     (vertex, [texture], normal) groups
-     Some examples:
-         // the texture index is optional, both formats are possible for models
-         // without a texture applied
-         f 1/25 18/46 12/31
-         f 1//25 18//46 12//31
-
-         // A 3 vertex face with texture indices
-         f 16/92/11 14/101/22 1/69/1
-
-         // A 4 vertex face
-         f 16/92/11 40/109/40 38/114/38 14/101/22
-
-     The first two lines are examples of a 3 vertex face without a texture applied.
-     The second is an example of a 3 vertex face with a texture applied.
-     The third is an example of a 4 vertex face. Note: a face can contain N
-     number of vertices.
-
-     Each number that appears in one of the groups is a 1-based index
-     corresponding to an item from the other sections (meaning that indexing
-     starts at one and *not* zero).
-
-     For example:
-         `f 16/92/11` is saying to
-           - take the 16th element from the [v] vertex array
-           - take the 92nd element from the [vt] texture array
-           - take the 11th element from the [vn] normal array
-         and together they make a unique vertex.
-     Using all 3+ unique Vertices from the face line will produce a polygon.
-
-     Now, you could just go through the OBJ file and create a new vertex for
-     each face line and WebGL will draw what appears to be the same model.
-     However, vertices will be overlapped and duplicated all over the place.
-
-     Consider a cube in 3D space centered about the origin and each side is
-     2 units long. The front face (with the positive Z-axis pointing towards
-     you) would have a Top Right vertex (looking orthogonal to its normal)
-     mapped at (1,1,1) The right face would have a Top Left vertex (looking
-     orthogonal to its normal) at (1,1,1) and the top face would have a Bottom
-     Right vertex (looking orthogonal to its normal) at (1,1,1). Each face
-     has a vertex at the same coordinates, however, three distinct vertices
-     will be drawn at the same spot.
-
-     To solve the issue of duplicate Vertices (the `(vertex, [texture], normal)`
-     groups), while iterating through the face lines, when a group is encountered
-     the whole group string ('16/92/11') is checked to see if it exists in the
-     packed.hashindices object, and if it doesn't, the indices it specifies
-     are used to look up each attribute in the corresponding attribute arrays
-     already created. The values are then copied to the corresponding unpacked
-     array (flattened to play nice with WebGL's ELEMENT_ARRAY_BUFFER indexing),
-     the group string is added to the hashindices set and the current unpacked
-     index is used as this hashindices value so that the group of elements can
-     be reused. The unpacked index is incremented. If the group string already
-     exists in the hashindices object, its corresponding value is the index of
-     that group and is appended to the unpacked indices array.
-     */
-    var verts = [], vertNormals = [], textures = [], unpacked = {};
-    // unpacking stuff
-    unpacked.verts = [];
-    unpacked.norms = [];
-    unpacked.textures = [];
-    unpacked.hashindices = {};
-    unpacked.indices = [];
-    unpacked.index = 0;
-    // array of lines separated by the newline
-    var lines = objectData.split('\n'), i;
-    for (i = 0; i < lines.length; i++) {
-      // if this is a vertex
-      var line = lines[i].trim();
-      if (line.startsWith('v ')) {
-        line = line.split(/\s+/);
-        line.shift();
-        verts.push(line[0]);
-        verts.push(line[1]);
-        verts.push(line[2]);
-      } else if (line.startsWith('vn')) {
-        // if this is a vertex normal
-        line = line.split(/\s+/);
-        line.shift();
-        vertNormals.push(line[0]);
-        vertNormals.push(line[1]);
-        vertNormals.push(line[2]);
-      } else if (line.startsWith('vt')) {
-        // if this is a texture
-        line = line.split(/\s+/);
-        line.shift();
-        textures.push(line[0]);
-        textures.push(line[1]);
-      } else if (line.startsWith('f ')) {
-        // if this is a face
-        /*
-        split this face into an array of vertex groups
-        for example:
-           f 16/92/11 14/101/22 1/69/1
-        becomes:
-          ['16/92/11', '14/101/22', '1/69/1'];
-        */
-        line = line.split(/\s+/);
-        line.shift();
-        var quad = false;
-        for (var j=0; j<line.length; j++){
-            // Triangulating quads
-            // quad: 'f v0/t0/vn0 v1/t1/vn1 v2/t2/vn2 v3/t3/vn3/'
-            // corresponding triangles:
-            //      'f v0/t0/vn0 v1/t1/vn1 v2/t2/vn2'
-            //      'f v2/t2/vn2 v3/t3/vn3 v0/t0/vn0'
-            if(j === 3 && !quad) {
-                // add v2/t2/vn2 in again before continuing to 3
-                j = 2;
-                quad = true;
-            }
-            if(line[j] in unpacked.hashindices){
-                unpacked.indices.push(unpacked.hashindices[line[j]]);
-            }
-            else{
-                /*
-                Each element of the face line array is a vertex which has its
-                attributes delimited by a forward slash. This will separate
-                each attribute into another array:
-                    '19/92/11'
-                becomes:
-                    vertex = ['19', '92', '11'];
-                where
-                    vertex[0] is the vertex index
-                    vertex[1] is the texture index
-                    vertex[2] is the normal index
-                 Think of faces having Vertices which are comprised of the
-                 attributes location (v), texture (vt), and normal (vn).
-                 */
-                var vertex = line[ j ].split( '/' );
-                /*
-                 The verts, textures, and vertNormals arrays each contain a
-                 flattend array of coordinates.
-
-                 Because it gets confusing by referring to vertex and then
-                 vertex (both are different in my descriptions) I will explain
-                 what's going on using the vertexNormals array:
-
-                 vertex[2] will contain the one-based index of the vertexNormals
-                 section (vn). One is subtracted from this index number to play
-                 nice with javascript's zero-based array indexing.
-
-                 Because vertexNormal is a flattened array of x, y, z values,
-                 simple pointer arithmetic is used to skip to the start of the
-                 vertexNormal, then the offset is added to get the correct
-                 component: +0 is x, +1 is y, +2 is z.
-
-                 This same process is repeated for verts and textures.
-                 */
-                // vertex position
-                unpacked.verts.push(verts[(vertex[0] - 1) * 3 + 0]);
-                unpacked.verts.push(verts[(vertex[0] - 1) * 3 + 1]);
-                unpacked.verts.push(verts[(vertex[0] - 1) * 3 + 2]);
-                // vertex textures
-                unpacked.textures.push(textures[(vertex[1] - 1) * 2 + 0]);
-                unpacked.textures.push(textures[(vertex[1] - 1) * 2 + 1]);
-                // vertex normals
-                unpacked.norms.push(vertNormals[(vertex[2] - 1) * 3 + 0]);
-                unpacked.norms.push(vertNormals[(vertex[2] - 1) * 3 + 1]);
-                unpacked.norms.push(vertNormals[(vertex[2] - 1) * 3 + 2]);
-                // add the newly created vertex to the list of indices
-                unpacked.hashindices[line[j]] = unpacked.index;
-                unpacked.indices.push(unpacked.index);
-                // increment the counter
-                unpacked.index += 1;
-            }
-            if(j === 3 && quad) {
-                // add v0/t0/vn0 onto the second triangle
-                unpacked.indices.push( unpacked.hashindices[line[0]]);
-            }
-        }
-      }
-    }
-    this.vertices = unpacked.verts;
-    this.vertexNormals = unpacked.norms;
-    this.textures = unpacked.textures;
-    this.indices = unpacked.indices;
-  }
-
-  var Ajax = function(){
-    // this is just a helper class to ease ajax calls
-    var _this = this;
-    this.xmlhttp = new XMLHttpRequest();
-
-    this.get = function(url, callback){
-      _this.xmlhttp.onreadystatechange = function(){
-        if(_this.xmlhttp.readyState === 4){
-          callback(_this.xmlhttp.responseText, _this.xmlhttp.status);
-        }
-      };
-      _this.xmlhttp.open('GET', url, true);
-      _this.xmlhttp.send();
-    }
-  };
-
-  /**
-   * Takes in an object of `mesh_name`, `'/url/to/OBJ/file'` pairs and a callback
-   * function. Each OBJ file will be ajaxed in and automatically converted to
-   * an OBJ.Mesh. When all files have successfully downloaded the callback
-   * function provided will be called and passed in an object containing
-   * the newly created meshes.
-   *
-   * **Note:** In order to use this function as a way to download meshes, a
-   * webserver of some sort must be used.
-   *
-   * @param {Object} nameAndURLs an object where the key is the name of the mesh and the value is the url to that mesh's OBJ file
-   *
-   * @param {Function} completionCallback should contain a function that will take one parameter: an object array where the keys will be the unique object name and the value will be a Mesh object
-   *
-   * @param {Object} meshes In case other meshes are loaded separately or if a previously declared variable is desired to be used, pass in a (possibly empty) json object of the pattern: { '<mesh_name>': OBJ.Mesh }
-   *
-   */
-  OBJ.downloadMeshes = function (nameAndURLs, completionCallback, meshes){
-    // the total number of meshes. this is used to implement "blocking"
-    var semaphore = Object.keys(nameAndURLs).length;
-    // if error is true, an alert will given
-    var error = false;
-    // this is used to check if all meshes have been downloaded
-    // if meshes is supplied, then it will be populated, otherwise
-    // a new object is created. this will be passed into the completionCallback
-    if(meshes === undefined) meshes = {};
-    // loop over the mesh_name,url key,value pairs
-    for(var mesh_name in nameAndURLs){
-      if(nameAndURLs.hasOwnProperty(mesh_name)){
-        new Ajax().get(nameAndURLs[mesh_name], (function(name) {
-          return function (data, status) {
-            if (status === 200) {
-              meshes[name] = new OBJ.Mesh(data);
-            }
-            else {
-              error = true;
-              console.error('An error has occurred and the mesh "' +
-                name + '" could not be downloaded.');
-            }
-            // the request has finished, decrement the counter
-            semaphore--;
-            if (semaphore === 0) {
-              if (error) {
-                // if an error has occurred, the user is notified here and the
-                // callback is not called
-                console.error('An error has occurred and one or meshes has not been ' +
-                  'downloaded. The execution of the script has terminated.');
-                throw '';
-              }
-              // there haven't been any errors in retrieving the meshes
-              // call the callback
-              completionCallback(meshes);
-            }
-          }
-        })(mesh_name));
-      }
-    }
-  };
-
-  var _buildBuffer = function( gl, type, data, itemSize ){
-    var buffer = gl.createBuffer();
-    var arrayView = type === gl.ARRAY_BUFFER ? Float32Array : Uint16Array;
-    gl.bindBuffer(type, buffer);
-    gl.bufferData(type, new arrayView(data), gl.STATIC_DRAW);
-    buffer.itemSize = itemSize;
-    buffer.numItems = data.length / itemSize;
-    return buffer;
-  }
-
-  /**
-   * Takes in the WebGL context and a Mesh, then creates and appends the buffers
-   * to the mesh object as attributes.
-   *
-   * @param {WebGLRenderingContext} gl the `canvas.getContext('webgl')` context instance
-   * @param {Mesh} mesh a single `OBJ.Mesh` instance
-   *
-   * The newly created mesh attributes are:
-   *
-   * Attrbute | Description
-   * :--- | ---
-   * **normalBuffer**       |contains the model&#39;s Vertex Normals
-   * normalBuffer.itemSize  |set to 3 items
-   * normalBuffer.numItems  |the total number of vertex normals
-   * |
-   * **textureBuffer**      |contains the model&#39;s Texture Coordinates
-   * textureBuffer.itemSize |set to 2 items
-   * textureBuffer.numItems |the number of texture coordinates
-   * |
-   * **vertexBuffer**       |contains the model&#39;s Vertex Position Coordinates (does not include w)
-   * vertexBuffer.itemSize  |set to 3 items
-   * vertexBuffer.numItems  |the total number of vertices
-   * |
-   * **indexBuffer**        |contains the indices of the faces
-   * indexBuffer.itemSize   |is set to 1
-   * indexBuffer.numItems   |the total number of indices
-   *
-   * A simple example (a lot of steps are missing, so don't copy and paste):
-   *
-   *     var gl   = canvas.getContext('webgl'),
-   *         mesh = OBJ.Mesh(obj_file_data);
-   *     // compile the shaders and create a shader program
-   *     var shaderProgram = gl.createProgram();
-   *     // compilation stuff here
-   *     ...
-   *     // make sure you have vertex, vertex normal, and texture coordinate
-   *     // attributes located in your shaders and attach them to the shader program
-   *     shaderProgram.vertexPositionAttribute = gl.getAttribLocation(shaderProgram, "aVertexPosition");
-   *     gl.enableVertexAttribArray(shaderProgram.vertexPositionAttribute);
-   *
-   *     shaderProgram.vertexNormalAttribute = gl.getAttribLocation(shaderProgram, "aVertexNormal");
-   *     gl.enableVertexAttribArray(shaderProgram.vertexNormalAttribute);
-   *
-   *     shaderProgram.textureCoordAttribute = gl.getAttribLocation(shaderProgram, "aTextureCoord");
-   *     gl.enableVertexAttribArray(shaderProgram.textureCoordAttribute);
-   *
-   *     // create and initialize the vertex, vertex normal, and texture coordinate buffers
-   *     // and save on to the mesh object
-   *     OBJ.initMeshBuffers(gl, mesh);
-   *
-   *     // now to render the mesh
-   *     gl.bindBuffer(gl.ARRAY_BUFFER, mesh.vertexBuffer);
-   *     gl.vertexAttribPointer(shaderProgram.vertexPositionAttribute, mesh.vertexBuffer.itemSize, gl.FLOAT, false, 0, 0);
-   *
-   *     gl.bindBuffer(gl.ARRAY_BUFFER, mesh.textureBuffer);
-   *     gl.vertexAttribPointer(shaderProgram.textureCoordAttribute, mesh.textureBuffer.itemSize, gl.FLOAT, false, 0, 0);
-   *
-   *     gl.bindBuffer(gl.ARRAY_BUFFER, mesh.normalBuffer);
-   *     gl.vertexAttribPointer(shaderProgram.vertexNormalAttribute, mesh.normalBuffer.itemSize, gl.FLOAT, false, 0, 0);
-   *
-   *     gl.bindBuffer(gl.ELEMENT_ARRAY_BUFFER, model.mesh.indexBuffer);
-   *     gl.drawElements(gl.TRIANGLES, model.mesh.indexBuffer.numItems, gl.UNSIGNED_SHORT, 0);
-   */
-  OBJ.initMeshBuffers = function( gl, mesh ){
-    mesh.normalBuffer = _buildBuffer(gl, gl.ARRAY_BUFFER, mesh.vertexNormals, 3);
-    mesh.textureBuffer = _buildBuffer(gl, gl.ARRAY_BUFFER, mesh.textures, 2);
-    mesh.vertexBuffer = _buildBuffer(gl, gl.ARRAY_BUFFER, mesh.vertices, 3);
-    mesh.indexBuffer = _buildBuffer(gl, gl.ELEMENT_ARRAY_BUFFER, mesh.indices, 1);
-  }
-<<<<<<< HEAD
-
-  OBJ.deleteMeshBuffers = function( gl, mesh ){
-    gl.deleteBuffer(mesh.normalBuffer);
-    gl.deleteBuffer(mesh.textureBuffer);
-    gl.deleteBuffer(mesh.vertexBuffer);
-    gl.deleteBuffer(mesh.indexBuffer);
-  }
-=======
->>>>>>> 1db8eb32
-})(this, document);
+})(this, document);